package client_test

import (
	"context"
	"crypto/rand"
	"io/ioutil"
	"net"
	"path/filepath"
	"testing"
	"time"

	"github.com/google/uuid"
	golog "github.com/ipfs/go-log/v2"
	"github.com/libp2p/go-libp2p-core/crypto"
	"github.com/stretchr/testify/assert"
	"github.com/stretchr/testify/mock"
	"github.com/stretchr/testify/require"
	core "github.com/textileio/broker-core/broker"
	"github.com/textileio/broker-core/cmd/auctioneerd/auctioneer"
	"github.com/textileio/broker-core/cmd/auctioneerd/client"
	"github.com/textileio/broker-core/cmd/auctioneerd/service"
	bidbotsrv "github.com/textileio/broker-core/cmd/bidbot/service"
	"github.com/textileio/broker-core/dshelper"
	"github.com/textileio/broker-core/finalizer"
	"github.com/textileio/broker-core/logging"
	"github.com/textileio/broker-core/marketpeer"
	brokermocks "github.com/textileio/broker-core/mocks/broker"
	auctioneermocks "github.com/textileio/broker-core/mocks/cmd/auctioneerd/auctioneer"
	"google.golang.org/grpc"
	"google.golang.org/grpc/test/bufconn"
)

const (
	bufConnSize = 1024 * 1024

	oneGiB          = 1024 * 1024 * 1024
	oneDayEpochs    = 60 * 24 * 2
	sixMonthsEpochs = oneDayEpochs * 365 / 2
)

func init() {
	if err := logging.SetLogLevels(map[string]golog.LogLevel{
		"auctioneer":         golog.LevelDebug,
		"auctioneer/queue":   golog.LevelDebug,
		"auctioneer/service": golog.LevelDebug,
		"bidbot/service":     golog.LevelDebug,
		"mpeer":              golog.LevelDebug,
	}); err != nil {
		panic(err)
	}
}

func TestClient_ReadyToAuction(t *testing.T) {
	c := newClient(t)

	id, err := c.ReadyToAuction(context.Background(), newDealID(), oneGiB, sixMonthsEpochs)
	require.NoError(t, err)
	assert.NotEmpty(t, id)
}

func TestClient_GetAuction(t *testing.T) {
	c := newClient(t)

	id, err := c.ReadyToAuction(context.Background(), newDealID(), oneGiB, sixMonthsEpochs)
	require.NoError(t, err)

	got, err := c.GetAuction(context.Background(), id)
	require.NoError(t, err)
	assert.Equal(t, id, got.ID)
	assert.Equal(t, core.AuctionStatusStarted, got.Status)

	time.Sleep(time.Second * 15) // Allow to finish

	got, err = c.GetAuction(context.Background(), id)
	require.NoError(t, err)
	assert.Equal(t, core.AuctionStatusError, got.Status) // no miners making bids
}

func TestClient_RunAuction(t *testing.T) {
	c := newClient(t)
	addMiners(t, 10)

	time.Sleep(time.Second * 5) // Allow peers to boot

	id, err := c.ReadyToAuction(context.Background(), newDealID(), oneGiB, sixMonthsEpochs)
	require.NoError(t, err)

	time.Sleep(time.Second * 15) // Allow to finish

	got, err := c.GetAuction(context.Background(), id)
	require.NoError(t, err)
	assert.Equal(t, id, got.ID)
	assert.Equal(t, core.AuctionStatusEnded, got.Status)
	assert.NotEmpty(t, got.WinningBids)
	if len(got.WinningBids) != 0 {
		assert.NotNil(t, got.Bids[got.WinningBids[0]])
	}
}

func newClient(t *testing.T) *client.Client {
	fin := finalizer.NewFinalizer()
	t.Cleanup(func() {
		require.NoError(t, fin.Cleanup(nil))
	})

	dir, err := ioutil.TempDir("", "")
	require.NoError(t, err)

	listener := bufconn.Listen(bufConnSize)
	fin.Add(listener)
	config := service.Config{
		Listener: listener,
		Peer: marketpeer.Config{
			RepoPath:   dir,
			EnableMDNS: true,
		},
		Auction: auctioneer.AuctionConfig{
			Duration: time.Second * 10,
		},
	}

	store, err := dshelper.NewBadgerTxnDatastore(filepath.Join(dir, "auctionq"))
	require.NoError(t, err)
	fin.Add(store)

	bm := &brokermocks.Broker{}
	bm.On(
		"StorageDealAuctioned",
		mock.Anything,
		mock.AnythingOfType("broker.Auction"),
	).Return(nil)

	s, err := service.New(config, store, bm, newFilClientMock())
	require.NoError(t, err)
	fin.Add(s)
	err = s.Start(false)
	require.NoError(t, err)

	dialer := func(context.Context, string) (net.Conn, error) {
		return listener.Dial()
	}
	conn, err := grpc.Dial("bufnet", grpc.WithContextDialer(dialer), grpc.WithInsecure())
	require.NoError(t, err)
	fin.Add(conn)
	return client.New(conn)
}

func addMiners(t *testing.T, n int) {
	for i := 0; i < n; i++ {
		dir := t.TempDir()

		priv, _, err := crypto.GenerateEd25519Key(rand.Reader)
		require.NoError(t, err)

		config := bidbotsrv.Config{
			RepoPath: dir,
			Peer: marketpeer.Config{
				PrivKey:    priv,
				RepoPath:   dir,
				EnableMDNS: true,
			},
			BidParams: bidbotsrv.BidParams{
				WalletAddrSig:    []byte("bar"),
				AskPrice:         100000000000,
				VerifiedAskPrice: 100000000000,
				FastRetrieval:    true,
				DealStartWindow:  oneDayEpochs,
			},
			AuctionFilters: bidbotsrv.AuctionFilters{
				DealDuration: bidbotsrv.MinMaxFilter{
					Min: core.MinDealEpochs,
					Max: core.MaxDealEpochs,
				},
				DealSize: bidbotsrv.MinMaxFilter{
					Min: 56 * 1024,
					Max: 32 * 1000 * 1000 * 1000,
				},
			},
		}

		s, err := bidbotsrv.New(config, newFilClientMock())
		require.NoError(t, err)
		err = s.Subscribe(false)
		require.NoError(t, err)

		t.Cleanup(func() {
			require.NoError(t, s.Close())
		})
	}
}

func newDealID() core.StorageDealID {
	return core.StorageDealID(uuid.New().String())
}

func newFilClientMock() *auctioneermocks.FilClient {
	fc := &auctioneermocks.FilClient{}
	fc.On(
		"VerifyBidder",
		mock.Anything,
		mock.Anything,
		mock.Anything,
	).Return(true, nil)
<<<<<<< HEAD
	fc.On("GetChainHeight").Return(uint64(0), nil)
	fc.On("Close").Return(nil)
	return fc
=======
	m.On("GetChainHeight").Return(uint64(0), nil)
	m.On("Close").Return(nil)
	return m
}

type fcMock struct {
	mock.Mock
}

func (fc *fcMock) Close() error {
	args := fc.Called()
	return args.Error(0)
}

func (fc *fcMock) VerifyBidder(bidderSig []byte, bidderID peer.ID, minerAddr string) (bool, error) {
	args := fc.Called(bidderSig, bidderID, minerAddr)
	return args.Bool(0), args.Error(1)
}

func (fc *fcMock) GetChainHeight() (uint64, error) {
	args := fc.Called()
	return args.Get(0).(uint64), args.Error(1)
>>>>>>> 2e168977
}<|MERGE_RESOLUTION|>--- conflicted
+++ resolved
@@ -201,32 +201,7 @@
 		mock.Anything,
 		mock.Anything,
 	).Return(true, nil)
-<<<<<<< HEAD
 	fc.On("GetChainHeight").Return(uint64(0), nil)
 	fc.On("Close").Return(nil)
 	return fc
-=======
-	m.On("GetChainHeight").Return(uint64(0), nil)
-	m.On("Close").Return(nil)
-	return m
-}
-
-type fcMock struct {
-	mock.Mock
-}
-
-func (fc *fcMock) Close() error {
-	args := fc.Called()
-	return args.Error(0)
-}
-
-func (fc *fcMock) VerifyBidder(bidderSig []byte, bidderID peer.ID, minerAddr string) (bool, error) {
-	args := fc.Called(bidderSig, bidderID, minerAddr)
-	return args.Bool(0), args.Error(1)
-}
-
-func (fc *fcMock) GetChainHeight() (uint64, error) {
-	args := fc.Called()
-	return args.Get(0).(uint64), args.Error(1)
->>>>>>> 2e168977
 }